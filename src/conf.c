/********************************************************************\
 * This program is free software; you can redistribute it and/or    *
 * modify it under the terms of the GNU General Public License as   *
 * published by the Free Software Foundation; either version 2 of   *
 * the License, or (at your option) any later version.              *
 *                                                                  *
 * This program is distributed in the hope that it will be useful,  *
 * but WITHOUT ANY WARRANTY; without even the implied warranty of   *
 * MERCHANTABILITY or FITNESS FOR A PARTICULAR PURPOSE.  See the    *
 * GNU General Public License for more details.                     *
 *                                                                  *
 * You should have received a copy of the GNU General Public License*
 * along with this program; if not, contact:                        *
 *                                                                  *
 * Free Software Foundation           Voice:  +1-617-542-5942       *
 * 59 Temple Place - Suite 330        Fax:    +1-617-542-2652       *
 * Boston, MA  02111-1307,  USA       gnu@gnu.org                   *
 *                                                                  *
 \********************************************************************/

/** @file conf.c
  @brief Config file parsing
  @author Copyright (C) 2004 Philippe April <papril777@yahoo.com>
  @author Copyright (C) 2007 Paul Kube <nodogsplash@kokoro.ucsd.edu>
 */

#define _GNU_SOURCE

#include <stdio.h>
#include <stdlib.h>
#include <syslog.h>

#include <pthread.h>

#include <string.h>
#include <ctype.h>
#include <sys/stat.h>
#include <arpa/inet.h>
#include <netinet/ether.h>

#include "common.h"
#include "safe.h"
#include "debug.h"
#include "conf.h"
#include "auth.h"
#include "firewall.h"

#include "util.h"


/** @internal
 * Holds the current configuration of the gateway */
static s_config config = { 0 };

/**
 * Mutex for the configuration file, used by the auth_servers related
 * functions. */
pthread_mutex_t config_mutex = PTHREAD_MUTEX_INITIALIZER;

/** @internal
 * A flag.  If set to 1, there are missing or empty mandatory parameters in the config
 */
static int missing_parms;

/** @internal
 The different configuration options */
typedef enum {
	oBadOption,
	oSessionTimeout,
	oDaemon,
	oDebugLevel,
	oMaxClients,
	oGatewayName,
	oGatewayInterface,
	oGatewayIPRange,
	oGatewayAddress,
	oGatewayPort,
	oHTTPDMaxConn,
	oWebRoot,
	oSplashPage,
	oImagesDir,
	oPagesDir,
	oRedirectURL,
	oPreauthIdleTimeout,
	oAuthedIdleTimeout,
	oCheckInterval,
	oSetMSS,
	oMSSValue,
	oTrafficControl,
	oDownloadLimit,
	oUploadLimit,
	oUploadIFB,
	oNdsctlSocket,
	oSyslogFacility,
	oFirewallRule,
	oFirewallRuleSet,
	oEmptyRuleSetPolicy,
	oMACmechanism,
	oTrustedMACList,
	oBlockedMACList,
	oAllowedMACList,
	oFWMarkAuthenticated,
	oFWMarkTrusted,
	oFWMarkBlocked,
	oBinAuth
} OpCodes;

/** @internal
 The config file keywords for the different configuration options */
static const struct {
	const char *name;
	OpCodes opcode;
	int required;
} keywords[] = {
	{ "sessiontimeout", oSessionTimeout },
	{ "daemon", oDaemon },
	{ "debuglevel", oDebugLevel },
	{ "maxclients", oMaxClients },
	{ "gatewayname", oGatewayName },
	{ "gatewayinterface", oGatewayInterface },
	{ "gatewayiprange", oGatewayIPRange },
	{ "gatewayaddress", oGatewayAddress },
	{ "gatewayport", oGatewayPort },
	{ "webroot", oWebRoot },
	{ "splashpage", oSplashPage },
	{ "imagesdir", oImagesDir },
	{ "pagesdir", oPagesDir },
	{ "redirectURL", oRedirectURL },
	{ "preauthidletimeout", oPreauthIdleTimeout },
	{ "authedidletimeout", oAuthedIdleTimeout },
	{ "checkinterval", oCheckInterval },
	{ "setmss", oSetMSS },
	{ "mssvalue", oMSSValue },
	{ "trafficcontrol",	oTrafficControl },
	{ "downloadlimit", oDownloadLimit },
	{ "uploadlimit", oUploadLimit },
	{ "ifb", oUploadIFB },
	{ "syslogfacility", oSyslogFacility },
	{ "ndsctlsocket", oNdsctlSocket },
	{ "firewallruleset", oFirewallRuleSet },
	{ "firewallrule", oFirewallRule },
	{ "emptyrulesetpolicy", oEmptyRuleSetPolicy },
	{ "trustedmaclist", oTrustedMACList },
	{ "blockedmaclist", oBlockedMACList },
	{ "allowedmaclist", oAllowedMACList },
	{ "MACmechanism", oMACmechanism },
	{ "FW_MARK_AUTHENTICATED", oFWMarkAuthenticated },
	{ "FW_MARK_TRUSTED", oFWMarkTrusted },
	{ "FW_MARK_BLOCKED", oFWMarkBlocked },
	{ "binauth", oBinAuth },
	{ NULL, oBadOption },
};

static void config_notnull(const void *parm, const char *parmname);
static int parse_boolean_value(char *);
static int _parse_firewall_rule(t_firewall_ruleset *ruleset, char *leftover);
static void parse_firewall_ruleset(const char *, FILE *, const char *, int *);

static OpCodes config_parse_opcode(const char *cp, const char *filename, int linenum);

/** @internal
Strip comments and leading and trailing whitespace from a string.
Return a pointer to the first nonspace char in the string.
*/
static char* _strip_whitespace(char* p1);

/** Accessor for the current gateway configuration
@return:  A pointer to the current config.  The pointer isn't opaque, but should be treated as READ-ONLY
 */
s_config *
config_get_config(void)
{
	return &config;
}

/** Sets the default config parameters and initialises the configuration system */
void
config_init(void)
{
	t_firewall_ruleset *rs;

	debug(LOG_DEBUG, "Setting default config parameters");
	strncpy(config.configfile, DEFAULT_CONFIGFILE, sizeof(config.configfile)-1);
	config.session_timeout = DEFAULT_SESSION_TIMEOUT;
	config.debuglevel = DEFAULT_DEBUGLEVEL;
	config.maxclients = DEFAULT_MAXCLIENTS;
	config.gw_name = safe_strdup(DEFAULT_GATEWAYNAME);
	config.gw_interface = NULL;
	config.gw_iprange = safe_strdup(DEFAULT_GATEWAY_IPRANGE);
	config.gw_address = NULL;
	config.gw_port = DEFAULT_GATEWAYPORT;
	config.webroot = safe_strdup(DEFAULT_WEBROOT);
	config.splashpage = safe_strdup(DEFAULT_SPLASHPAGE);
	config.infoskelpage = safe_strdup(DEFAULT_INFOSKELPAGE);
	config.imagesdir = safe_strdup(DEFAULT_IMAGESDIR);
	config.pagesdir = safe_strdup(DEFAULT_PAGESDIR);
	config.authdir = safe_strdup(DEFAULT_AUTHDIR);
	config.denydir = safe_strdup(DEFAULT_DENYDIR);
	config.redirectURL = NULL;
	config.preauth_idle_timeout = DEFAULT_PREAUTH_IDLE_TIMEOUT,
	config.authed_idle_timeout = DEFAULT_AUTHED_IDLE_TIMEOUT,
	config.checkinterval = DEFAULT_CHECKINTERVAL;
	config.daemon = -1;
	config.set_mss = DEFAULT_SET_MSS;
	config.mss_value = DEFAULT_MSS_VALUE;
	config.traffic_control = DEFAULT_TRAFFIC_CONTROL;
	config.upload_limit =  DEFAULT_UPLOAD_LIMIT;
	config.download_limit = DEFAULT_DOWNLOAD_LIMIT;
	config.upload_ifb =  DEFAULT_UPLOAD_IFB;
	config.syslog_facility = DEFAULT_SYSLOG_FACILITY;
	config.log_syslog = DEFAULT_LOG_SYSLOG;
	config.ndsctl_sock = safe_strdup(DEFAULT_NDSCTL_SOCK);
	config.internal_sock = safe_strdup(DEFAULT_INTERNAL_SOCK);
	config.rulesets = NULL;
	config.trustedmaclist = NULL;
	config.blockedmaclist = NULL;
	config.allowedmaclist = NULL;
	config.macmechanism = DEFAULT_MACMECHANISM;
	config.FW_MARK_AUTHENTICATED = DEFAULT_FW_MARK_AUTHENTICATED;
	config.FW_MARK_TRUSTED = DEFAULT_FW_MARK_TRUSTED;
	config.FW_MARK_BLOCKED = DEFAULT_FW_MARK_BLOCKED;
	config.ip6 = DEFAULT_IP6;
	config.bin_auth = NULL;

	/* Set up default FirewallRuleSets, and their empty ruleset policies */
	rs = add_ruleset("trusted-users");
	rs->emptyrulesetpolicy = safe_strdup(DEFAULT_EMPTY_TRUSTED_USERS_POLICY);
	rs = add_ruleset("trusted-users-to-router");
	rs->emptyrulesetpolicy = safe_strdup(DEFAULT_EMPTY_TRUSTED_USERS_TO_ROUTER_POLICY);
	rs = add_ruleset("users-to-router");
	rs->emptyrulesetpolicy = safe_strdup(DEFAULT_EMPTY_USERS_TO_ROUTER_POLICY);
	rs = add_ruleset("authenticated-users");
	rs->emptyrulesetpolicy = safe_strdup(DEFAULT_EMPTY_AUTHENTICATED_USERS_POLICY);
	rs = add_ruleset("preauthenticated-users");
	rs->emptyrulesetpolicy = safe_strdup(DEFAULT_EMPTY_PREAUTHENTICATED_USERS_POLICY);
}

/**
 * If the command-line didn't specify a config, use the default.
 */
void
config_init_override(void)
{
	if (config.daemon == -1) {
		config.daemon = DEFAULT_DAEMON;
	}
}

/** @internal
Attempts to parse an opcode from the config file
*/
static OpCodes
config_parse_opcode(const char *cp, const char *filename, int linenum)
{
	int i;

	for (i = 0; keywords[i].name; i++) {
		if (strcasecmp(cp, keywords[i].name) == 0) {
			return keywords[i].opcode;
		}
	}

	debug(LOG_ERR, "%s: line %d: Bad configuration option: %s", filename, linenum, cp);
	return oBadOption;
}

/**
Advance to the next word
@param s string to parse, this is the next_word pointer, the value of s
	 when the macro is called is the current word, after the macro
	 completes, s contains the beginning of the NEXT word, so you
	 need to save s to something else before doing TO_NEXT_WORD
@param e should be 0 when calling TO_NEXT_WORD(), it'll be changed to 1
	 if the end of the string is reached.
*/
#define TO_NEXT_WORD(s, e) do { \
	while (*s != '\0' && !isblank(*s)) { \
		s++; \
	} \
	if (*s != '\0') { \
		*s = '\0'; \
		s++; \
		while (isblank(*s)) \
			s++; \
	} else { \
		e = 1; \
	} \
} while (0)

/** Add a firewall ruleset with the given name, and return it.
 *  Do not allow duplicates. */
t_firewall_ruleset *
add_ruleset(const char rulesetname[])
{
	t_firewall_ruleset * ruleset;

	ruleset = get_ruleset(rulesetname);

	if (ruleset != NULL) {
		debug(LOG_DEBUG, "add_ruleset(): FirewallRuleSet %s already exists.", rulesetname);
		return ruleset;
	}

	debug(LOG_DEBUG, "add_ruleset(): Creating FirewallRuleSet %s.", rulesetname);

	/* Create and place at head of config.rulesets */
	ruleset = safe_malloc(sizeof(t_firewall_ruleset));
	memset(ruleset, 0, sizeof(t_firewall_ruleset));
	ruleset->name = safe_strdup(rulesetname);
	ruleset->next = config.rulesets;
	config.rulesets = ruleset;

	return ruleset;
}

/** @internal
Parses an empty ruleset policy directive
*/
static void
parse_empty_ruleset_policy(char *ptr, const char *filename, int lineno)
{
	char *rulesetname, *policy;
	t_firewall_ruleset *ruleset;

	/* find first whitespace delimited word; this is ruleset name */
	while ((*ptr != '\0') && (isblank(*ptr))) ptr++;
	rulesetname = ptr;
	while ((*ptr != '\0') && (!isblank(*ptr))) ptr++;
	*ptr = '\0';


	/* get the ruleset struct with this name; error if it doesn't exist */
	debug(LOG_DEBUG, "Parsing EmptyRuleSetPolicy for %s", rulesetname);
	ruleset = get_ruleset(rulesetname);
	if (ruleset == NULL) {
		debug(LOG_ERR, "Unrecognized FirewallRuleSet name: %s at line %d in %s", rulesetname, lineno, filename);
		debug(LOG_ERR, "Exiting...");
		exit(-1);
	}

	/* find next whitespace delimited word; this is policy name */
	ptr++;
	while ((*ptr != '\0') && (isblank(*ptr))) ptr++;
	policy = ptr;
	while ((*ptr != '\0') && (!isblank(*ptr))) ptr++;
	*ptr = '\0';

	/* make sure policy is one of the possible ones:
	 "passthrough" means iptables RETURN
	 "allow" means iptables ACCEPT
	 "block" means iptables REJECT
	*/
	if (ruleset->emptyrulesetpolicy != NULL) free(ruleset->emptyrulesetpolicy);
	if (!strcasecmp(policy,"passthrough")) {
		ruleset->emptyrulesetpolicy =  safe_strdup("RETURN");
	} else if (!strcasecmp(policy,"allow")) {
		ruleset->emptyrulesetpolicy =  safe_strdup("ACCEPT");
	} else if (!strcasecmp(policy,"block")) {
		ruleset->emptyrulesetpolicy =  safe_strdup("REJECT");
	} else {
		debug(LOG_ERR, "Unknown EmptyRuleSetPolicy directive: %s at line %d in %s", policy, lineno, filename);
		debug(LOG_ERR, "Exiting...");
		exit(-1);
	}

	debug(LOG_DEBUG, "Set EmptyRuleSetPolicy for %s to %s", rulesetname, policy);
}



/** @internal
Parses firewall rule set information
*/
static void
parse_firewall_ruleset(const char *rulesetname, FILE *fd, const char *filename, int *linenum)
{
	char line[MAX_BUF], *p1, *p2;
	int  opcode;
	t_firewall_ruleset *ruleset;

	/* find whitespace delimited word in ruleset string; this is its name */
	p1 = strchr(rulesetname,' ');
	if (p1) *p1 = '\0';
	p1 = strchr(rulesetname,'\t');
	if (p1) *p1 = '\0';

	debug(LOG_DEBUG, "Parsing FirewallRuleSet %s", rulesetname);
	ruleset = get_ruleset(rulesetname);
	if (ruleset == NULL) {
		debug(LOG_ERR, "Unrecognized FirewallRuleSet name: %s", rulesetname);
		debug(LOG_ERR, "Exiting...");
		exit(-1);
	}

	/* Parsing the rules in the set */
	while (fgets(line, MAX_BUF, fd)) {
		(*linenum)++;
		p1 = _strip_whitespace(line);

		/* if nothing left, get next line */
		if (p1[0] == '\0') continue;

		/* if closing brace, we are done */
		if (p1[0] == '}') break;

		/* next, we coopt the parsing of the regular config */

		/* keep going until word boundary is found. */
		p2 = p1;
		while ((*p2 != '\0') && (!isblank(*p2))) p2++;
		/* if this is end of line, it's a problem */
		if (p2[0] == '\0') {
			debug(LOG_ERR, "FirewallRule incomplete on line %d in %s", *linenum, filename);
			debug(LOG_ERR, "Exiting...");
			exit(-1);
		}
		/* terminate first word, point past it */
		*p2 = '\0';
		p2++;

		/* skip whitespace to point at arg */
		while (isblank(*p2)) p2++;

		/* Get opcode */
		opcode = config_parse_opcode(p1, filename, *linenum);

		debug(LOG_DEBUG, "p1 = [%s]; p2 = [%s]", p1, p2);

		switch (opcode) {
		case oFirewallRule:
			_parse_firewall_rule(ruleset, p2);
			break;

		case oBadOption:
		default:
			debug(LOG_ERR, "Bad option %s parsing FirewallRuleSet on line %d in %s", p1, *linenum, filename);
			debug(LOG_ERR, "Exiting...");
			exit(-1);
			break;
		}
	}
	debug(LOG_DEBUG, "FirewallRuleSet %s parsed.", rulesetname);
}

/** @internal
Helper for parse_firewall_ruleset.  Parses a single rule in a ruleset
*/
static int
_parse_firewall_rule(t_firewall_ruleset *ruleset, char *leftover)
{
	int i;
	t_firewall_target target = TARGET_REJECT; /**< firewall target */
	int all_nums = 1; /**< If 0, word contained illegal chars */
	int finished = 0; /**< reached end of line */
	char *token = NULL; /**< First word */
	char *port = NULL; /**< port(s) to allow/block */
	char *protocol = NULL; /**< protocol to allow/block: tcp/udp/icmp/all */
	char *mask = NULL; /**< Netmask */
	char *ipset = NULL; /**< ipset */
	char *other_kw = NULL; /**< other key word */
	t_firewall_rule *tmp;
	t_firewall_rule *tmp2;

	/* debug(LOG_DEBUG, "leftover: %s", leftover); */

	/* lowercase everything */
	for (i = 0; *(leftover + i) != '\0'
			&& (*(leftover + i) = tolower((unsigned char)*(leftover + i))); i++);
	token = leftover;
	TO_NEXT_WORD(leftover, finished);

	/* Parse token */
	if (!strcasecmp(token, "block")) {
		target = TARGET_REJECT;
	} else if (!strcasecmp(token, "drop")) {
		target = TARGET_DROP;
	} else if (!strcasecmp(token, "allow")) {
		target = TARGET_ACCEPT;
	} else if (!strcasecmp(token, "log")) {
		target = TARGET_LOG;
	} else if (!strcasecmp(token, "ulog")) {
		target = TARGET_ULOG;
	} else {
		debug(LOG_ERR, "Invalid rule type %s, expecting "
			  "\"block\",\"drop\",\"allow\",\"log\" or \"ulog\"", token);
		return -1;
	}

	/* Parse the remainder */

	/* Get the optional protocol */
	if (strncmp(leftover, "tcp", 3) == 0
			|| strncmp(leftover, "udp", 3) == 0
			|| strncmp(leftover, "all", 3) == 0
			|| strncmp(leftover, "icmp", 4) == 0) {
		protocol = leftover;
		TO_NEXT_WORD(leftover, finished);
	}

	/* Get the optional port or port range */
	if (strncmp(leftover, "port", 4) == 0) {
		if (protocol == NULL ||
				!(strncmp(protocol, "tcp", 3) == 0 || strncmp(protocol, "udp", 3) == 0)) {
			debug(LOG_ERR, "Port without tcp or udp protocol");
			return -3; /*< Fail */
		}
		TO_NEXT_WORD(leftover, finished);
		/* Get port now */
		port = leftover;
		TO_NEXT_WORD(leftover, finished);
		for (i = 0; *(port + i) != '\0'; i++)
			if (!isdigit((unsigned char)*(port + i)) && ((unsigned char)*(port + i) != ':'))
				all_nums = 0; /*< No longer only digits or : */
		if (!all_nums) {
			debug(LOG_ERR, "Invalid port %s", port);
			return -3; /*< Fail */
		}
	}

	if (strncmp(leftover, "ipset", 5) == 0) {
		TO_NEXT_WORD(leftover, finished);
		/* Get ipset now */
		ipset = leftover;
		TO_NEXT_WORD(leftover, finished);

		/* TODO check if ipset exists */
	}

	/* Now, look for optional IP address/mask */
	if (!finished) {
		/* should be exactly "to" */
		other_kw = leftover;
		TO_NEXT_WORD(leftover, finished);
		if (strcmp(other_kw, "to") || finished) {
			debug(LOG_ERR, "Invalid or unexpected keyword %s, "
				  "expecting \"to\"", other_kw);
			return -4; /*< Fail */
		}

		/* Get IP address/mask now */
		mask = leftover;
		TO_NEXT_WORD(leftover, finished);
		all_nums = 1;
		for (i = 0; *(mask + i) != '\0'; i++)
			if (!isdigit((unsigned char)*(mask + i)) && (*(mask + i) != '.')
					&& (*(mask + i) != '/'))
				all_nums = 0; /*< No longer only digits or . or / */
		if (!all_nums) {
			debug(LOG_ERR, "Invalid mask %s", mask);
			return -5; /*< Fail */
		}
	}

	/* Generate rule record */
	tmp = safe_malloc(sizeof(t_firewall_rule));
	memset((void *)tmp, 0, sizeof(t_firewall_rule));
	tmp->target = target;
	if (protocol != NULL)
		tmp->protocol = safe_strdup(protocol);
	if (port != NULL)
		tmp->port = safe_strdup(port);
	if (ipset != NULL)
		tmp->ipset = safe_strdup(ipset);
	if (mask == NULL)
		tmp->mask = safe_strdup("0.0.0.0/0");
	else
		tmp->mask = safe_strdup(mask);

	debug(LOG_DEBUG, "Adding FirewallRule %s %s port %s to %s to FirewallRuleset %s", token, tmp->protocol, tmp->port, tmp->mask, ruleset->name);

	/* Add the rule record */
	if (ruleset->rules == NULL) {
		/* No rules... */
		ruleset->rules = tmp;
	} else {
		tmp2 = ruleset->rules;
		while (tmp2->next != NULL)
			tmp2 = tmp2->next;
		tmp2->next = tmp;
	}

	return 1;
}

int
is_empty_ruleset (const char *rulesetname)
{
	return get_ruleset_list(rulesetname) == NULL;
}

char *
get_empty_ruleset_policy(const char *rulesetname)
{
	t_firewall_ruleset *rs;
	rs = get_ruleset(rulesetname);
	if (rs == NULL) return NULL;
	return rs->emptyrulesetpolicy;
}


t_firewall_ruleset *
get_ruleset(const char ruleset[])
{
	t_firewall_ruleset	*tmp;

	for (tmp = config.rulesets; tmp != NULL
			&& strcmp(tmp->name, ruleset) != 0; tmp = tmp->next);

	return (tmp);
}

t_firewall_rule *
get_ruleset_list(const char *ruleset)
{
	t_firewall_ruleset	*tmp = get_ruleset(ruleset);

	if (tmp == NULL) return NULL;

	return (tmp->rules);
}

/** @internal
Strip comments and leading and trailing whitespace from a string.
Return a pointer to the first nonspace char in the string.
*/
static char*
_strip_whitespace(char* p1)
{
	char *p2, *p3;

	p3 = p1;
	while ((p2 = strchr(p3,'#')) != 0) {  /* strip the comment */
		/* but allow # to be escaped by \ */
		if (p2 > p1 && (*(p2 - 1) == '\\')) {
			p3 = p2 + 1;
			continue;
		}
		*p2 = '\0';
		break;
	}

	/* strip leading whitespace */
	while(isspace(p1[0])) p1++;
	/* strip trailing whitespace */
	while(p1[0] != '\0' && isspace(p1[strlen(p1)-1]))
		p1[strlen(p1)-1] = '\0';

	return p1;
}

/**
@param filename Full path of the configuration file to be read
*/
void
config_read(const char *filename)
{
	FILE *fd;
	char line[MAX_BUF], *s, *p1, *p2;
	int linenum = 0, opcode, value;
	struct stat sb;

	debug(LOG_INFO, "Reading configuration file '%s'", filename);

	if (!(fd = fopen(filename, "r"))) {
		debug(LOG_ERR, "FATAL: Could not open configuration file '%s', "
			  "exiting...", filename);
		exit(1);
	}

	while (fgets(line, MAX_BUF, fd)) {
		linenum++;
		s = _strip_whitespace(line);

		/* if nothing left, get next line */
		if (s[0] == '\0') continue;

		/* now we require the line must have form: <option><whitespace><arg>
		 * even if <arg> is just a left brace, for example
		 */

		/* find first word (i.e. option) end boundary */
		p1 = s;
		while ((*p1 != '\0') && (!isspace(*p1))) p1++;
		/* if this is end of line, it's a problem */
		if (p1[0] == '\0') {
			debug(LOG_ERR, "Option %s requires argument on line %d in %s", s, linenum, filename);
			debug(LOG_ERR, "Exiting...");
			exit(-1);
		}

		/* terminate option, point past it */
		*p1 = '\0';
		p1++;

		/* skip any additional leading whitespace, make p1 point at start of arg */
		while (isblank(*p1)) p1++;

		debug(LOG_DEBUG, "Parsing option: %s, arg: %s", s, p1);
		opcode = config_parse_opcode(s, filename, linenum);

		switch(opcode) {
		case oSessionTimeout:
			if (sscanf(p1, "%d", &config.session_timeout) < 0) {
				debug(LOG_ERR, "Bad arg %s to option %s on line %d in %s", p1, s, linenum, filename);
				debug(LOG_ERR, "Exiting...");
				exit(-1);
			}
			break;
		case oDaemon:
			if (config.daemon == -1 && ((value = parse_boolean_value(p1)) != -1)) {
				config.daemon = value;
			}
			break;
		case oDebugLevel:
			if (sscanf(p1, "%d", &config.debuglevel) < 1 || config.debuglevel < LOG_EMERG || config.debuglevel > LOG_DEBUG) {
				debug(LOG_ERR, "Bad arg %s to option %s on line %d in %s. Valid debuglevel %d..%d", p1, s, linenum, filename, LOG_EMERG, LOG_DEBUG);
				debug(LOG_ERR, "Exiting...");
				exit(-1);
			}
			break;
		case oMaxClients:
			if (sscanf(p1, "%d", &config.maxclients) < 1) {
				debug(LOG_ERR, "Bad arg %s to option %s on line %d in %s", p1, s, linenum, filename);
				debug(LOG_ERR, "Exiting...");
				exit(-1);
			}
			break;
		case oGatewayName:
			config.gw_name = safe_strdup(p1);
			break;
		case oGatewayInterface:
			config.gw_interface = safe_strdup(p1);
			break;
		case oGatewayIPRange:
			config.gw_iprange = safe_strdup(p1);
			break;
		case oGatewayAddress:
			config.gw_address = safe_strdup(p1);
			break;
		case oGatewayPort:
			if (sscanf(p1, "%u", &config.gw_port) < 1) {
				debug(LOG_ERR, "Bad arg %s to option %s on line %d in %s", p1, s, linenum, filename);
				debug(LOG_ERR, "Exiting...");
				exit(-1);
			}
			break;
		case oBinAuth:
			config.bin_auth = safe_strdup(p1);
			if (!((stat(p1, &sb) == 0) && S_ISREG(sb.st_mode) && (sb.st_mode & S_IXUSR))) {
				debug(LOG_ERR, "binauth program does not exist or is not executeable: %s", p1);
				debug(LOG_ERR, "Exiting...");
				exit(-1);
			}
			break;
		case oFirewallRuleSet:
			parse_firewall_ruleset(p1, fd, filename, &linenum);
			break;
		case oEmptyRuleSetPolicy:
			parse_empty_ruleset_policy(p1, filename, linenum);
			break;
		case oTrustedMACList:
			parse_trusted_mac_list(p1);
			break;
		case oBlockedMACList:
			parse_blocked_mac_list(p1);
			break;
		case oAllowedMACList:
			parse_allowed_mac_list(p1);
			break;
		case oMACmechanism:
			if (!strcasecmp("allow",p1)) config.macmechanism = MAC_ALLOW;
			else if (!strcasecmp("block",p1)) config.macmechanism = MAC_BLOCK;
			else {
				debug(LOG_ERR, "Bad arg %s to option %s on line %d in %s", p1, s, linenum, filename);
				debug(LOG_ERR, "Exiting...");
				exit(-1);
			}
			break;
		case oWebRoot:
			/* remove any trailing slashes from webroot path */
			while((p2 = strrchr(p1,'/')) == (p1 + strlen(p1) - 1)) *p2 = '\0';
			config.webroot = safe_strdup(p1);
			break;
		case oSplashPage:
			config.splashpage = safe_strdup(p1);
			break;
		case oImagesDir:
			config.imagesdir = safe_strdup(p1);
			break;
		case oPagesDir:
			config.pagesdir = safe_strdup(p1);
			break;
		case oRedirectURL:
			config.redirectURL = safe_strdup(p1);
			break;
		case oAuthedIdleTimeout:
			if (sscanf(p1, "%d", &config.authed_idle_timeout) < 1) {
				debug(LOG_ERR, "Bad arg %s to option %s on line %d in %s", p1, s, linenum, filename);
				debug(LOG_ERR, "Exiting...");
				exit(-1);
			}
			break;
		case oPreauthIdleTimeout:
			if (sscanf(p1, "%d", &config.preauth_idle_timeout) < 1) {
				debug(LOG_ERR, "Bad arg %s to option %s on line %d in %s", p1, s, linenum, filename);
				debug(LOG_ERR, "Exiting...");
				exit(-1);
			}
			break;
		case oNdsctlSocket:
			free(config.ndsctl_sock);
			config.ndsctl_sock = safe_strdup(p1);
			break;
		case oSetMSS:
			if ((value = parse_boolean_value(p1)) != -1) {
				config.set_mss = value;
			} else {
				debug(LOG_ERR, "Bad arg %s to option %s on line %d in %s", p1, s, linenum, filename);
				debug(LOG_ERR, "Exiting...");
				exit(-1);
			}
			break;
		case oMSSValue:
			if (sscanf(p1, "%d", &config.mss_value) < 1) {
				debug(LOG_ERR, "Bad arg %s to option %s on line %d in %s", p1, s, linenum, filename);
				debug(LOG_ERR, "Exiting...");
				exit(-1);
			}
			break;
		case oTrafficControl:
			if ((value = parse_boolean_value(p1)) != -1) {
				config.traffic_control = value;
			} else {
				debug(LOG_ERR, "Bad arg %s to option %s on line %d in %s", p1, s, linenum, filename);
				debug(LOG_ERR, "Exiting...");
				exit(-1);
			}
			break;
		case oDownloadLimit:
			if (sscanf(p1, "%d", &config.download_limit) < 1) {
				debug(LOG_ERR, "Bad arg %s to option %s on line %d in %s", p1, s, linenum, filename);
				debug(LOG_ERR, "Exiting...");
				exit(-1);
			}
			break;
		case oUploadLimit:
			if (sscanf(p1, "%d", &config.upload_limit) < 1) {
				debug(LOG_ERR, "Bad arg %s to option %s on line %d in %s", p1, s, linenum, filename);
				debug(LOG_ERR, "Exiting...");
				exit(-1);
			}
			break;
<<<<<<< HEAD
		case oUploadIFB:
			if(sscanf(p1, "%d", &config.upload_ifb) < 1) {
=======
		case oDownloadIMQ:
			if (sscanf(p1, "%d", &config.download_imq) < 1) {
				debug(LOG_ERR, "Bad arg %s to option %s on line %d in %s", p1, s, linenum, filename);
				debug(LOG_ERR, "Exiting...");
				exit(-1);
			}
			break;
		case oUploadIMQ:
			if (sscanf(p1, "%d", &config.upload_imq) < 1) {
>>>>>>> 06d2d19d
				debug(LOG_ERR, "Bad arg %s to option %s on line %d in %s", p1, s, linenum, filename);
				debug(LOG_ERR, "Exiting...");
				exit(-1);
			}
			break;
		case oFWMarkAuthenticated:
			if (sscanf(p1, "%x", &config.FW_MARK_AUTHENTICATED) < 1 ||
					config.FW_MARK_AUTHENTICATED == 0 ||
					config.FW_MARK_AUTHENTICATED == config.FW_MARK_BLOCKED ||
					config.FW_MARK_AUTHENTICATED == config.FW_MARK_TRUSTED) {
				debug(LOG_ERR, "Bad arg %s to option %s on line %d in %s", p1, s, linenum, filename);
				debug(LOG_ERR, "Exiting...");
				exit(-1);
			}
			break;
		case oFWMarkBlocked:
			if (sscanf(p1, "%x", &config.FW_MARK_BLOCKED) < 1 ||
					config.FW_MARK_BLOCKED == 0 ||
					config.FW_MARK_BLOCKED == config.FW_MARK_AUTHENTICATED ||
					config.FW_MARK_BLOCKED == config.FW_MARK_TRUSTED) {
				debug(LOG_ERR, "Bad arg %s to option %s on line %d in %s", p1, s, linenum, filename);
				debug(LOG_ERR, "Exiting...");
				exit(-1);
			}
			break;
		case oFWMarkTrusted:
			if (sscanf(p1, "%x", &config.FW_MARK_TRUSTED) < 1 ||
					config.FW_MARK_TRUSTED == 0 ||
					config.FW_MARK_TRUSTED == config.FW_MARK_AUTHENTICATED ||
					config.FW_MARK_TRUSTED == config.FW_MARK_BLOCKED) {
				debug(LOG_ERR, "Bad arg %s to option %s on line %d in %s", p1, s, linenum, filename);
				debug(LOG_ERR, "Exiting...");
				exit(-1);
			}
			break;
		case oCheckInterval:
			if (sscanf(p1, "%i", &config.checkinterval) < 1 || config.checkinterval < 1) {
				debug(LOG_ERR, "Bad arg %s to option %s on line %d in %s", p1, s, linenum, filename);
				debug(LOG_ERR, "Exiting...");
				exit(-1);
			}
			break;
		case oSyslogFacility:
			if (sscanf(p1, "%d", &config.syslog_facility) < 1) {
				debug(LOG_ERR, "Bad arg %s to option %s on line %d in %s", p1, s, linenum, filename);
				debug(LOG_ERR, "Exiting...");
				exit(-1);
			}
			break;
		case oBadOption:
			debug(LOG_ERR, "Bad option %s on line %d in %s", s, linenum, filename);
			debug(LOG_ERR, "Exiting...");
			exit(-1);
			break;
		}
	}

	fclose(fd);

	debug(LOG_INFO, "Done reading configuration file '%s'", filename);
}

/** @internal
Parses a boolean value from the config file
*/
static int
parse_boolean_value(char *line)
{
	if (strcasecmp(line, "no") == 0 ||
			strcasecmp(line, "false") == 0 ||
			strcmp(line, "0") == 0
	   ) {
		return 0;
	}
	if (strcasecmp(line, "yes") == 0 ||
			strcasecmp(line, "true") == 0 ||
			strcmp(line, "1") == 0
	   ) {
		return 1;
	}

	return -1;
}

/* Parse a string to see if it is valid decimal dotted quad IP V4 format */
int check_ip_format(const char *possibleip)
{
	unsigned char buf[sizeof(struct in6_addr)];
	return inet_pton(AF_INET, possibleip, buf) > 0;
}

/* Parse a string to see if it is valid MAC address format */
int check_mac_format(const char possiblemac[])
{
	return ether_aton(possiblemac) != NULL;
}

int add_to_trusted_mac_list(const char possiblemac[])
{
	char *mac = NULL;
	t_MAC *p = NULL;

	/* check for valid format */
	if (!check_mac_format(possiblemac)) {
		debug(LOG_NOTICE, "[%s] not a valid MAC address to trust", possiblemac);
		return -1;
	}

	mac = safe_malloc(18);

	sscanf(possiblemac, "%17[A-Fa-f0-9:]", mac);

	/* See if MAC is already on the list; don't add duplicates */
	for (p = config.trustedmaclist; p != NULL; p = p->next) {
		if (!strcasecmp(p->mac, mac)) {
			debug(LOG_INFO, "MAC address [%s] already on trusted list", mac);
			free(mac);
			return 1;
		}
	}

	/* Add MAC to head of list */
	p = safe_malloc(sizeof(t_MAC));
	p->mac = safe_strdup(mac);
	p->next = config.trustedmaclist;
	config.trustedmaclist = p;
	debug(LOG_INFO, "Added MAC address [%s] to trusted list", mac);
	free(mac);
	return 0;
}


/* Remove given MAC address from the config's trusted mac list.
 * Return 0 on success, nonzero on failure
 */
int remove_from_trusted_mac_list(const char possiblemac[])
{
	char *mac = NULL;
	t_MAC **p = NULL;
	t_MAC *del = NULL;

	/* check for valid format */
	if (!check_mac_format(possiblemac)) {
		debug(LOG_NOTICE, "[%s] not a valid MAC address", possiblemac);
		return -1;
	}

	mac = safe_malloc(18);

	sscanf(possiblemac, "%17[A-Fa-f0-9:]", mac);

	/* If empty list, nothing to do */
	if (config.trustedmaclist == NULL) {
		debug(LOG_INFO, "MAC address [%s] not on empty trusted list", mac);
		free(mac);
		return -1;
	}

	/* Find MAC on the list, remove it */
	for (p = &(config.trustedmaclist); *p != NULL; p = &((*p)->next)) {
		if (!strcasecmp((*p)->mac,mac)) {
			/* found it */
			del = *p;
			*p = del->next;
			debug(LOG_INFO, "Removed MAC address [%s] from trusted list", mac);
			free(del);
			free(mac);
			return 0;
		}
	}

	/* MAC was not on list */
	debug(LOG_INFO, "MAC address [%s] not on  trusted list", mac);
	free(mac);
	return -1;
}


/* Given a pointer to a comma or whitespace delimited sequence of
 * MAC addresses, add each MAC address to config.trustedmaclist.
 */
void parse_trusted_mac_list(const char ptr[])
{
	char *ptrcopy = NULL, *ptrcopyptr;
	char *possiblemac = NULL;

	debug(LOG_DEBUG, "Parsing string [%s] for trusted MAC addresses", ptr);

	/* strsep modifies original, so let's make a copy */
	ptrcopyptr = ptrcopy = safe_strdup(ptr);

	while ((possiblemac = strsep(&ptrcopy, ", \t"))) {
		if (strlen(possiblemac) > 0) {
			add_to_trusted_mac_list(possiblemac);
		}
	}

	free(ptrcopyptr);
}


/* Add given MAC address to the config's blocked mac list.
 * Return 0 on success, nonzero on failure
 */
int add_to_blocked_mac_list(const char possiblemac[])
{
	char *mac = NULL;
	t_MAC *p = NULL;

	/* check for valid format */
	if (!check_mac_format(possiblemac)) {
		debug(LOG_NOTICE, "[%s] not a valid MAC address to block", possiblemac);
		return -1;
	}

	/* abort if not using BLOCK mechanism */
	if (MAC_BLOCK != config.macmechanism) {
		debug(LOG_NOTICE, "Attempt to access blocked MAC list but control mechanism != block");
		return -1;
	}

	mac = safe_malloc(18);

	sscanf(possiblemac, "%17[A-Fa-f0-9:]", mac);

	/* See if MAC is already on the list; don't add duplicates */
	for (p = config.blockedmaclist; p != NULL; p = p->next) {
		if (!strcasecmp(p->mac,mac)) {
			debug(LOG_INFO, "MAC address [%s] already on blocked list", mac);
			free(mac);
			return 1;
		}
	}

	/* Add MAC to head of list */
	p = safe_malloc(sizeof(t_MAC));
	p->mac = safe_strdup(mac);
	p->next = config.blockedmaclist;
	config.blockedmaclist = p;
	debug(LOG_INFO, "Added MAC address [%s] to blocked list", mac);
	free(mac);
	return 0;
}


/* Remove given MAC address from the config's blocked mac list.
 * Return 0 on success, nonzero on failure
 */
int remove_from_blocked_mac_list(const char possiblemac[])
{
	char *mac = NULL;
	t_MAC **p = NULL;
	t_MAC *del = NULL;

	/* check for valid format */
	if (!check_mac_format(possiblemac)) {
		debug(LOG_NOTICE, "[%s] not a valid MAC address", possiblemac);
		return -1;
	}

	/* abort if not using BLOCK mechanism */
	if (MAC_BLOCK != config.macmechanism) {
		debug(LOG_NOTICE, "Attempt to access blocked MAC list but control mechanism != block");
		return -1;
	}

	mac = safe_malloc(18);

	sscanf(possiblemac, "%17[A-Fa-f0-9:]", mac);

	/* If empty list, nothing to do */
	if (config.blockedmaclist == NULL) {
		debug(LOG_INFO, "MAC address [%s] not on empty blocked list", mac);
		free(mac);
		return -1;
	}

	/* Find MAC on the list, remove it */
	for (p = &(config.blockedmaclist); *p != NULL; p = &((*p)->next)) {
		if (!strcasecmp((*p)->mac,mac)) {
			/* found it */
			del = *p;
			*p = del->next;
			debug(LOG_INFO, "Removed MAC address [%s] from blocked list", mac);
			free(del);
			free(mac);
			return 0;
		}
	}

	/* MAC was not on list */
	debug(LOG_INFO, "MAC address [%s] not on  blocked list", mac);
	free(mac);
	return -1;
}


/* Given a pointer to a comma or whitespace delimited sequence of
 * MAC addresses, add each MAC address to config.blockedmaclist
 */
void parse_blocked_mac_list(const char ptr[])
{
	char *ptrcopy = NULL, *ptrcopyptr;
	char *possiblemac = NULL;

	debug(LOG_DEBUG, "Parsing string [%s] for MAC addresses to block", ptr);

	/* strsep modifies original, so let's make a copy */
	ptrcopyptr = ptrcopy = safe_strdup(ptr);

	while ((possiblemac = strsep(&ptrcopy, ", \t"))) {
		if (strlen(possiblemac) > 0) {
			add_to_blocked_mac_list(possiblemac);
		}
	}

	free(ptrcopyptr);
}

/* Add given MAC address to the config's allowed mac list.
 * Return 0 on success, nonzero on failure
 */
int add_to_allowed_mac_list(const char possiblemac[])
{
	char *mac = NULL;
	t_MAC *p = NULL;

	/* check for valid format */
	if (!check_mac_format(possiblemac)) {
		debug(LOG_NOTICE, "[%s] not a valid MAC address to allow", possiblemac);
		return -1;
	}

	/* abort if not using ALLOW mechanism */
	if (MAC_ALLOW != config.macmechanism) {
		debug(LOG_NOTICE, "Attempt to access allowed MAC list but control mechanism != allow");
		return -1;
	}

	mac = safe_malloc(18);

	sscanf(possiblemac, "%17[A-Fa-f0-9:]", mac);

	/* See if MAC is already on the list; don't add duplicates */
	for (p = config.allowedmaclist; p != NULL; p = p->next) {
		if (!strcasecmp(p->mac, mac)) {
			debug(LOG_INFO, "MAC address [%s] already on allowed list", mac);
			free(mac);
			return 1;
		}
	}

	/* Add MAC to head of list */
	p = safe_malloc(sizeof(t_MAC));
	p->mac = safe_strdup(mac);
	p->next = config.allowedmaclist;
	config.allowedmaclist = p;
	debug(LOG_INFO, "Added MAC address [%s] to allowed list", mac);
	free(mac);
	return 0;
}


/* Remove given MAC address from the config's allowed mac list.
 * Return 0 on success, nonzero on failure
 */
int remove_from_allowed_mac_list(const char possiblemac[])
{
	char *mac = NULL;
	t_MAC **p = NULL;
	t_MAC *del = NULL;

	/* check for valid format */
	if (!check_mac_format(possiblemac)) {
		debug(LOG_NOTICE, "[%s] not a valid MAC address", possiblemac);
		return -1;
	}

	/* abort if not using ALLOW mechanism */
	if (MAC_ALLOW != config.macmechanism) {
		debug(LOG_NOTICE, "Attempt to access allowed MAC list but control mechanism != allow");
		return -1;
	}

	mac = safe_malloc(18);

	sscanf(possiblemac, "%17[A-Fa-f0-9:]", mac);

	/* If empty list, nothing to do */
	if (config.allowedmaclist == NULL) {
		debug(LOG_INFO, "MAC address [%s] not on empty allowed list", mac);
		free(mac);
		return -1;
	}

	/* Find MAC on the list, remove it */
	for (p = &(config.allowedmaclist); *p != NULL; p = &((*p)->next)) {
		if (!strcasecmp((*p)->mac,mac)) {
			/* found it */
			del = *p;
			*p = del->next;
			debug(LOG_INFO, "Removed MAC address [%s] from allowed list", mac);
			free(del);
			free(mac);
			return 0;
		}
	}

	/* MAC was not on list */
	debug(LOG_INFO, "MAC address [%s] not on  allowed list", mac);
	free(mac);
	return -1;
}

/* Given a pointer to a comma or whitespace delimited sequence of
 * MAC addresses, add each MAC address to config.allowedmaclist
 */
void parse_allowed_mac_list(const char ptr[])
{
	char *ptrcopy = NULL;
	char *ptrcopyptr;
	char *possiblemac = NULL;

	debug(LOG_DEBUG, "Parsing string [%s] for MAC addresses to allow", ptr);

	/* strsep modifies original, so let's make a copy */
	ptrcopyptr = ptrcopy = safe_strdup(ptr);

	while ((possiblemac = strsep(&ptrcopy, ", \t"))) {
		if (strlen(possiblemac) > 0) {
			add_to_allowed_mac_list(possiblemac);
		}
	}

	free(ptrcopyptr);
}



/** Set the debug log level.  See syslog.h
 *  Return 0 on success.
 */
int set_log_level(int level)
{
	config.debuglevel = level;
	return 0;
}

/** Verifies if the configuration is complete and valid.  Terminates the program if it isn't */
void
config_validate(void)
{
	config_notnull(config.gw_interface, "GatewayInterface");

	if (missing_parms) {
		debug(LOG_ERR, "Configuration is not complete, exiting...");
		exit(-1);
	}

	if (config.checkinterval >= config.preauth_idle_timeout / 2) {
		debug(LOG_ERR, "Setting checkinterval (%ds) must be smaller than half of preauth_idle_timeout (%ds)",
			config.checkinterval, config.preauth_idle_timeout);
		exit(-1);
	}

	if (config.checkinterval >= config.authed_idle_timeout / 2) {
		debug(LOG_ERR, "Setting checkinterval (%ds) must be smaller than half of authed_idle_timeout (%ds)",
			config.checkinterval, config.authed_idle_timeout);
		exit(-1);
	}
}

/** @internal
    Verifies that a required parameter is not a null pointer
*/
static void
config_notnull(const void *parm, const char parmname[])
{
	if (parm == NULL) {
		debug(LOG_ERR, "%s is not set", parmname);
		missing_parms = 1;
	}
}<|MERGE_RESOLUTION|>--- conflicted
+++ resolved
@@ -850,20 +850,8 @@
 				exit(-1);
 			}
 			break;
-<<<<<<< HEAD
 		case oUploadIFB:
 			if(sscanf(p1, "%d", &config.upload_ifb) < 1) {
-=======
-		case oDownloadIMQ:
-			if (sscanf(p1, "%d", &config.download_imq) < 1) {
-				debug(LOG_ERR, "Bad arg %s to option %s on line %d in %s", p1, s, linenum, filename);
-				debug(LOG_ERR, "Exiting...");
-				exit(-1);
-			}
-			break;
-		case oUploadIMQ:
-			if (sscanf(p1, "%d", &config.upload_imq) < 1) {
->>>>>>> 06d2d19d
 				debug(LOG_ERR, "Bad arg %s to option %s on line %d in %s", p1, s, linenum, filename);
 				debug(LOG_ERR, "Exiting...");
 				exit(-1);
