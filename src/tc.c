--- conflicted
+++ resolved
@@ -78,14 +78,9 @@
 }
 
 int
-<<<<<<< HEAD
-tc_attach_client(char *down_dev, int download_limit, char *up_dev, int upload_limit, int idx, char *ip)
-=======
-tc_attach_client(const char down_dev[], int download_limit, const char up_dev[], int upload_limit, int idx, int fw_mark)
->>>>>>> 37b77edf
+tc_attach_client(const char down_dev[], int download_limit, const char up_dev[], int upload_limit, int idx, const char ip[])
 {
 	int rc = 0;
-<<<<<<< HEAD
 	s_config *config = config_get_config();
 	int dlimit = (download_limit < config->download_limit ? download_limit : config->download_limit);
 	int ulimit = (upload_limit < config->upload_limit ? upload_limit : config->upload_limit);
@@ -135,29 +130,12 @@
 		rc |= tc_do_command("qdisc add dev %s parent 1:%d handle %d: fq_codel limit 800 quantum 300 ecn",
 						up_dev, id + 2, id + 2);
 	}
-=======
-
-	burst = download_limit * 1000 / 8 / HZ; /* burst (buffer size) in bytes */
-	burst = burst < mtu ? mtu : burst; /* but burst should be at least mtu */
-
-	rc |= tc_do_command("class add dev %s parent 1:1 classid 1:%i htb rate %dkbit ceil %dkbit burst %d cburst %d mtu %d prio 1",
-						down_dev, idx + 10, download_limit, download_limit, burst*10, burst, mtu);
-	rc |= tc_do_command("filter add dev %s protocol ip parent 1: handle 0x%x%x fw flowid 1:%i",
-						down_dev, idx + 10, fw_mark, idx + 10);
-
-	burst = upload_limit * 1000 / 8 / HZ; /* burst (buffer size) in bytes */
-	burst = burst < mtu ? mtu : burst; /* but burst should be at least mtu */
->>>>>>> 37b77edf
-
-	return rc;
-}
-
-int
-<<<<<<< HEAD
-tc_detach_client(char *down_dev, int download_limit, char *up_dev, int upload_limit, int idx)
-=======
-tc_detach_client(const char down_dev[], const char up_dev[], int idx)
->>>>>>> 37b77edf
+
+	return rc;
+}
+
+int
+tc_detach_client(const char down_dev[], int download_limit, const char up_dev[], int upload_limit, int idx)
 {
 	int rc = 0, n;
 	int id = 3 * idx + 10;
@@ -189,11 +167,7 @@
  * http://forum.openwrt.org/viewtopic.php?id=4112&p=1
  */
 static int
-<<<<<<< HEAD
-tc_attach_upload_qdisc(char *dev, char *ifb_dev, int upload_limit)
-=======
-tc_attach_upload_qdisc(const char dev[], int upload_limit)
->>>>>>> 37b77edf
+tc_attach_upload_qdisc(const char dev[], const char ifb_dev[], int upload_limit)
 {
 	int rc = 0;
 
@@ -223,11 +197,7 @@
  * http://forum.openwrt.org/viewtopic.php?id=4112&p=1
  */
 static int
-<<<<<<< HEAD
-tc_attach_download_qdisc(char *dev, char *ifb_dev, int download_limit)
-=======
-tc_attach_download_qdisc(const char dev[], int download_limit)
->>>>>>> 37b77edf
+tc_attach_download_qdisc(const char dev[], const char ifb_dev[], int download_limit)
 {
 	int rc = 0;
 
@@ -284,15 +254,9 @@
 			rc |= tc_attach_upload_qdisc(config->gw_interface,upload_ifbname,upload_limit);
 		}
 	}
-
-<<<<<<< HEAD
 	free(upload_ifbname);
-=======
-	free(download_imqname);
-	free(upload_imqname);
-
-	return rc;
->>>>>>> 37b77edf
+
+	return rc;
 }
 
 
