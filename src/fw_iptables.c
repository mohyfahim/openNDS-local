--- conflicted
+++ resolved
@@ -737,22 +737,10 @@
 {
 	int rc = 0, download_limit, upload_limit, traffic_control;
 	s_config *config;
-<<<<<<< HEAD
-	char *upload_ifbname;
-=======
-	char download_imqname[16];
-	char upload_imqname[16];
->>>>>>> 06d2d19d
-
-	fw_quiet = 0;
+	char upload_ifbname[16];
 
 	config = config_get_config();
-<<<<<<< HEAD
-	safe_asprintf(&upload_ifbname,"ifb%d",config->upload_ifb);  /* must free */
-=======
-	sprintf(download_imqname, "imq%d", config->download_imq);
-	sprintf(upload_imqname, "imq%d", config->upload_imq);
->>>>>>> 06d2d19d
+	safe_asprintf(upload_ifbname, "ifb%d" , config->upload_ifb);
 
 	LOCK_CONFIG();
 	traffic_control = config->traffic_control;
@@ -773,13 +761,9 @@
 		rc |= iptables_do_command("-t mangle -A " CHAIN_INCOMING " -d %s -j MARK %s 0x%x", client->ip, markop, FW_MARK_AUTHENTICATED);
 		/* This rule is just for download (incoming) byte counting, see iptables_fw_counters_update() */
 		rc |= iptables_do_command("-t mangle -A " CHAIN_INCOMING " -d %s -j ACCEPT", client->ip);
-<<<<<<< HEAD
+
 		if(traffic_control) {
 			rc |= tc_attach_client(config->gw_interface, download_limit, upload_ifbname, upload_limit, client->idx, client->ip);
-=======
-		if (traffic_control) {
-			rc |= tc_attach_client(download_imqname, download_limit, upload_imqname, upload_limit, client->idx, FW_MARK_AUTHENTICATED);
->>>>>>> 06d2d19d
 		}
 		break;
 	case AUTH_MAKE_DEAUTHENTICATED:
@@ -788,13 +772,9 @@
 		rc |= iptables_do_command("-t mangle -D " CHAIN_OUTGOING " -s %s -m mac --mac-source %s -j MARK %s 0x%x", client->ip, client->mac, markop, FW_MARK_AUTHENTICATED);
 		rc |= iptables_do_command("-t mangle -D " CHAIN_INCOMING " -d %s -j MARK %s 0x%x", client->ip, markop, FW_MARK_AUTHENTICATED);
 		rc |= iptables_do_command("-t mangle -D " CHAIN_INCOMING " -d %s -j ACCEPT", client->ip);
-<<<<<<< HEAD
+
 		if(traffic_control) {
 			rc |= tc_detach_client(config->gw_interface, download_limit, upload_ifbname, upload_limit, client->idx);
-=======
-		if (traffic_control) {
-			rc |= tc_detach_client(download_imqname, upload_imqname, client->idx);
->>>>>>> 06d2d19d
 		}
 		break;
 	default:
@@ -802,11 +782,6 @@
 		break;
 	}
 
-<<<<<<< HEAD
-	free(upload_ifbname);
-
-=======
->>>>>>> 06d2d19d
 	return rc;
 }
 
