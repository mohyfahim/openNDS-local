--- conflicted
+++ resolved
@@ -881,13 +881,6 @@
 	char *pagesdir = NULL;
 
 	redirect_url = get_redirect_url(connection);
-<<<<<<< HEAD
-
-	if (redirect_url) {
-		uh_urlencode(redirect_url_encoded, sizeof(redirect_url_encoded), redirect_url, strlen(redirect_url));
-	}
-=======
->>>>>>> acca8a3e
 
 	safe_asprintf(&nclients, "%d", get_client_list_length());
 	safe_asprintf(&maxclients, "%d", config->maxclients);
