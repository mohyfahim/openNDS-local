--- conflicted
+++ resolved
@@ -30,11 +30,7 @@
 #ifndef _CONF_H_
 #define _CONF_H_
 
-<<<<<<< HEAD
-#define VERSION "10.3.1beta"
-=======
 #define VERSION "10.3.1"
->>>>>>> 6a1ea5f6
 
 /*
  * Defines how many times should we try detecting the interface with the default route (in seconds).
